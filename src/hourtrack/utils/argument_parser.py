import argparse
from importlib.metadata import version


def parse_arguments():
    """
    Parse command line arguments.

    Possible commands:
    - start <project>: Start tracking time for a project
    - stop <project>: Stop tracking time for a project
    - list all: List all projects (optionally with --format)
    - list active: List active projects (optionally with --format)
    - status <project>: Show status of a project (optionally with --format)
    - reset <project>: Reset timer for a project
    - delete <project>: Delete a project
    - output <project>: Output project data to file (optionally with --format)

    Options:
    - --format: Output format for list, status, and output commands ("smart", "full", "short", "hours")
                    Default is "smart"



    Returns: argparse.Namespace: The parsed arguments.
    """
    parser = argparse.ArgumentParser(description="Track time spent on projects.")

    # Add subparsers for different commands
    subparsers = parser.add_subparsers(dest="command", required=True)

    # Start command, with a required project argument
    start_parser = subparsers.add_parser(
        "start", help="Start tracking time for a project"
    )
    start_parser.add_argument(
        "project", help="The name of the project to start tracking", required=True
    )

    # Stop command, with a required project argument
    stop_parser = subparsers.add_parser("stop", help="Stop tracking time for a project")
    stop_parser.add_argument(
        "project", help="The name of the project to stop tracking", required=True
    )

    # List command, with a required list_type argument
    list_parser = subparsers.add_parser("list", help="List projects")
    list_parser.add_argument(
        "list_type",
        choices=["all", "active"],
        help="List all projects or only active ones",
        required=True,
    )
    list_parser.add_argument(
        "--format",
        choices=["smart", "full", "short", "hours"],
        default="smart",
        help="Output format",
    )

    # Status command
    status_parser = subparsers.add_parser("status", help="Show status of a project")
    status_parser.add_argument(
        "project",
        help="The name of the project to show status for",
    )
    status_parser.add_argument(
        "-o",
        "--output",
        type=str,
        help="Output destination",
    )

    status_parser.add_argument(
        "--format",
        choices=["smart", "full", "short", "hours"],
        default="smart",
        help="Output format",
    )

    # Reset command, with a required project argument
    reset_parser = subparsers.add_parser("reset", help="Reset timer for a project")
    reset_parser.add_argument(
        "project", help="The name of the project to reset", required=True
    )

    # Delete command, with a required project argument
    delete_parser = subparsers.add_parser("delete", help="Delete a project")
    delete_parser.add_argument(
        "project", help="The name of the project to delete", required=True
    )

<<<<<<< HEAD
    # Output command, with a required project argument
    output_parser = subparsers.add_parser("output", help="Output project data to file")
    output_parser.add_argument(
        "project", help="The name of the project to output data for"
    )
    output_parser.add_argument(
        "--format",
        choices=["smart", "full", "short", "hours"],
        default="smart",
        help="Output format",
    )

    parser.add_argument(
        "--version",
        "-V",
        help="Get program version",
        action="version",
        version=version("hourtrack"),
    )

=======
>>>>>>> 20d90522
    return parser.parse_args()


if __name__ == "__main__":
    args = parse_arguments()
    print(args)  # Show the parsed arguments<|MERGE_RESOLUTION|>--- conflicted
+++ resolved
@@ -90,29 +90,6 @@
         "project", help="The name of the project to delete", required=True
     )
 
-<<<<<<< HEAD
-    # Output command, with a required project argument
-    output_parser = subparsers.add_parser("output", help="Output project data to file")
-    output_parser.add_argument(
-        "project", help="The name of the project to output data for"
-    )
-    output_parser.add_argument(
-        "--format",
-        choices=["smart", "full", "short", "hours"],
-        default="smart",
-        help="Output format",
-    )
-
-    parser.add_argument(
-        "--version",
-        "-V",
-        help="Get program version",
-        action="version",
-        version=version("hourtrack"),
-    )
-
-=======
->>>>>>> 20d90522
     return parser.parse_args()
 
 
